--- conflicted
+++ resolved
@@ -23,10 +23,7 @@
                    .MaximumLength(1024);
         RuleFor(v => v.Pictures).NotEmpty().When(x => x.Id <= 0).WithMessage("Please upload product pictures.");
         RuleFor(v => v.UploadPictures).NotEmpty().When(x => x.Id <= 0).WithMessage("Please upload product pictures.");
-<<<<<<< HEAD
-=======
         
->>>>>>> df25c11c
     }
 
     public Func<object, string, Task<IEnumerable<string>>> ValidateValue => async (model, propertyName) =>
