<?xml version="1.0" encoding="utf-8"?>
<root>
  <!-- 
    Microsoft ResX Schema 
    
    Version 2.0
    
    The primary goals of this format is to allow a simple XML format 
    that is mostly human readable. The generation and parsing of the 
    various data types are done through the TypeConverter classes 
    associated with the data types.
    
    Example:
    
    ... ado.net/XML headers & schema ...
    <resheader name="resmimetype">text/microsoft-resx</resheader>
    <resheader name="version">2.0</resheader>
    <resheader name="reader">System.Resources.ResXResourceReader, System.Windows.Forms, ...</resheader>
    <resheader name="writer">System.Resources.ResXResourceWriter, System.Windows.Forms, ...</resheader>
    <data name="Name1"><value>this is my long string</value><comment>this is a comment</comment></data>
    <data name="Color1" type="System.Drawing.Color, System.Drawing">Blue</data>
    <data name="Bitmap1" mimetype="application/x-microsoft.net.object.binary.base64">
        <value>[base64 mime encoded serialized .NET Framework object]</value>
    </data>
    <data name="Icon1" type="System.Drawing.Icon, System.Drawing" mimetype="application/x-microsoft.net.object.bytearray.base64">
        <value>[base64 mime encoded string representing a byte array form of the .NET Framework object]</value>
        <comment>This is a comment</comment>
    </data>
                
    There are any number of "resheader" rows that contain simple 
    name/value pairs.
    
    Each data row contains a name, and value. The row also contains a 
    type or mimetype. Type corresponds to a .NET class that support 
    text/value conversion through the TypeConverter architecture. 
    Classes that don't support this are serialized and stored with the 
    mimetype set.
    
    The mimetype is used for serialized objects, and tells the 
    ResXResourceReader how to depersist the object. This is currently not 
    extensible. For a given mimetype the value must be set accordingly:
    
    Note - application/x-microsoft.net.object.binary.base64 is the format 
    that the ResXResourceWriter will generate, however the reader can 
    read any of the formats listed below.
    
    mimetype: application/x-microsoft.net.object.binary.base64
    value   : The object must be serialized with 
            : System.Runtime.Serialization.Formatters.Binary.BinaryFormatter
            : and then encoded with base64 encoding.
    
    mimetype: application/x-microsoft.net.object.soap.base64
    value   : The object must be serialized with 
            : System.Runtime.Serialization.Formatters.Soap.SoapFormatter
            : and then encoded with base64 encoding.

    mimetype: application/x-microsoft.net.object.bytearray.base64
    value   : The object must be serialized into a byte array 
            : using a System.ComponentModel.TypeConverter
            : and then encoded with base64 encoding.
    -->
  <xsd:schema id="root" xmlns="" xmlns:xsd="http://www.w3.org/2001/XMLSchema" xmlns:msdata="urn:schemas-microsoft-com:xml-msdata">
    <xsd:import namespace="http://www.w3.org/XML/1998/namespace" />
    <xsd:element name="root" msdata:IsDataSet="true">
      <xsd:complexType>
        <xsd:choice maxOccurs="unbounded">
          <xsd:element name="metadata">
            <xsd:complexType>
              <xsd:sequence>
                <xsd:element name="value" type="xsd:string" minOccurs="0" />
              </xsd:sequence>
              <xsd:attribute name="name" use="required" type="xsd:string" />
              <xsd:attribute name="type" type="xsd:string" />
              <xsd:attribute name="mimetype" type="xsd:string" />
              <xsd:attribute ref="xml:space" />
            </xsd:complexType>
          </xsd:element>
          <xsd:element name="assembly">
            <xsd:complexType>
              <xsd:attribute name="alias" type="xsd:string" />
              <xsd:attribute name="name" type="xsd:string" />
            </xsd:complexType>
          </xsd:element>
          <xsd:element name="data">
            <xsd:complexType>
              <xsd:sequence>
                <xsd:element name="value" type="xsd:string" minOccurs="0" msdata:Ordinal="1" />
                <xsd:element name="comment" type="xsd:string" minOccurs="0" msdata:Ordinal="2" />
              </xsd:sequence>
              <xsd:attribute name="name" type="xsd:string" use="required" msdata:Ordinal="1" />
              <xsd:attribute name="type" type="xsd:string" msdata:Ordinal="3" />
              <xsd:attribute name="mimetype" type="xsd:string" msdata:Ordinal="4" />
              <xsd:attribute ref="xml:space" />
            </xsd:complexType>
          </xsd:element>
          <xsd:element name="resheader">
            <xsd:complexType>
              <xsd:sequence>
                <xsd:element name="value" type="xsd:string" minOccurs="0" msdata:Ordinal="1" />
              </xsd:sequence>
              <xsd:attribute name="name" type="xsd:string" use="required" />
            </xsd:complexType>
          </xsd:element>
        </xsd:choice>
      </xsd:complexType>
    </xsd:element>
  </xsd:schema>
  <resheader name="resmimetype">
    <value>text/microsoft-resx</value>
  </resheader>
  <resheader name="version">
    <value>2.0</value>
  </resheader>
  <resheader name="reader">
    <value>System.Resources.ResXResourceReader, System.Windows.Forms, Version=4.0.0.0, Culture=neutral, PublicKeyToken=b77a5c561934e089</value>
  </resheader>
  <resheader name="writer">
    <value>System.Resources.ResXResourceWriter, System.Windows.Forms, Version=4.0.0.0, Culture=neutral, PublicKeyToken=b77a5c561934e089</value>
  </resheader>
  <data name="Attachement" xml:space="preserve">
    <value>附件</value>
  </data>
  <data name="Document Type" xml:space="preserve">
    <value>文档类型</value>
  </data>
  <data name="Document type is required!" xml:space="preserve">
    <value>文档类型必填!</value>
  </data>
  <data name="Documents" xml:space="preserve">
    <value>文档</value>
  </data>
  <data name="Is Public" xml:space="preserve">
    <value>是否公开</value>
  </data>
  <data name="Select Document Type" xml:space="preserve">
    <value>选择文档类型</value>
  </data>
  <data name="Tenant Name" xml:space="preserve">
    <value>租户名称</value>
  </data>
  <data name="Title" xml:space="preserve">
    <value>文档名称</value>
  </data>
  <data name="Title is required!" xml:space="preserve">
    <value>文档必填</value>
  </data>
  <data name="Upload" xml:space="preserve">
    <value>上传</value>
  </data>
  <data name="Upload successfully" xml:space="preserve">
    <value>上传成功</value>
  </data>
<<<<<<< HEAD
=======
  <data name="{0} job started." xml:space="preserve">
    <value>{0} 开始处理.</value>
  </data>
  <data name="{0} recognize completed." xml:space="preserve">
    <value>{0} 识别完成.</value>
  </data>
  <data name="Choose files" xml:space="preserve">
    <value>选择上传的图片</value>
  </data>
  <data name="Content" xml:space="preserve">
    <value>文本内容</value>
  </data>
  <data name="Only .jpg and .png files are allowed." xml:space="preserve">
    <value>只允许上传 .jpg 和 .png 文件.</value>
  </data>
  <data name="Please click [Choose Files] button to upload your photo." xml:space="preserve">
    <value>请单击【上传】按钮上传需要解析的图片</value>
  </data>
  <data name="Recognize result" xml:space="preserve">
    <value>识别结果</value>
  </data>
  <data name="Upload Pictures" xml:space="preserve">
    <value>上传图片</value>
  </data>
>>>>>>> df25c11c
  <data name="Download" xml:space="preserve">
    <value>下载</value>
  </data>
</root><|MERGE_RESOLUTION|>--- conflicted
+++ resolved
@@ -150,8 +150,6 @@
   <data name="Upload successfully" xml:space="preserve">
     <value>上传成功</value>
   </data>
-<<<<<<< HEAD
-=======
   <data name="{0} job started." xml:space="preserve">
     <value>{0} 开始处理.</value>
   </data>
@@ -176,7 +174,6 @@
   <data name="Upload Pictures" xml:space="preserve">
     <value>上传图片</value>
   </data>
->>>>>>> df25c11c
   <data name="Download" xml:space="preserve">
     <value>下载</value>
   </data>
