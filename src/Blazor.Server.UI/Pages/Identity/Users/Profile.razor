--- conflicted
+++ resolved
@@ -1,11 +1,6 @@
 @page "/user/profile"
-<<<<<<< HEAD
-@using CleanArchitecture.Blazor.Application.Common.Interfaces.Identity;
-@using CleanArchitecture.Blazor.Application.Features.Identity.Profile;
-=======
 @using CleanArchitecture.Blazor.Application.Common.Interfaces.Identity
 @using CleanArchitecture.Blazor.Application.Features.Identity.Profile
->>>>>>> df25c11c
 @using SixLabors.ImageSharp
 @using SixLabors.ImageSharp.Formats
 @using SixLabors.ImageSharp.Processing
@@ -151,14 +146,9 @@
     </ErrorContent>
 </ErrorBoundary>
 @code {
-<<<<<<< HEAD
-    private MudForm? _form = default!;
-    private MudForm? _passwordform = default!;
-=======
 
     private MudForm? _form = null!;
     private MudForm? _passwordform = null!;
->>>>>>> df25c11c
     public string Title { get; set; } = "Profile";
 
     private bool submitting;
@@ -175,21 +165,12 @@
     [Inject] public IMediator Mediator { get; set; } = null!;
     [Inject] public IStore Store { get; set; } = null!;
     public void ReRender() => StateHasChanged();
-<<<<<<< HEAD
-
-    private ChangePasswordModel _changepassword { get; set; } = new();
-    private ChangePasswordModelValidator _passwordValidator = new ();
-=======
->>>>>>> df25c11c
 
     private ChangePasswordModel _changepassword { get; set; } = new();
     private ChangePasswordModelValidator _passwordValidator = new();
     private List<OrgItem> _orgData = new();
 
 
-<<<<<<< HEAD
-     
-=======
     private async void ActivePanelIndexChanged(int index)
     {
         if(index==2){
@@ -224,16 +205,12 @@
         }
 
     }
->>>>>>> df25c11c
 
     protected override Task OnInitializedAsync()
     {
         _userManager = ScopedServices.GetRequiredService<UserManager<ApplicationUser>>();
         return base.OnInitializedAsync();
-<<<<<<< HEAD
-=======
-
->>>>>>> df25c11c
+
     }
     private async Task UploadPhoto(InputFileChangeEventArgs e)
     {
