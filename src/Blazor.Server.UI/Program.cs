--- conflicted
+++ resolved
@@ -1,10 +1,6 @@
 using Microsoft.AspNetCore.Identity;
 using Microsoft.EntityFrameworkCore;
 using CleanArchitecture.Blazor.Infrastructure.Persistence;
-<<<<<<< HEAD
-using CleanArchitecture.Blazor.Domain.Identity;
-=======
->>>>>>> df25c11c
 using CleanArchitecture.Blazor.Infrastructure;
 using CleanArchitecture.Blazor.Application;
 using CleanArchitecture.Blazor.Infrastructure.Extensions;
@@ -22,15 +18,11 @@
                 .MinimumLevel.Override("Serilog", LogEventLevel.Error)
                 .MinimumLevel.Override("BlazorState.Store", LogEventLevel.Error)
                 .MinimumLevel.Override("BlazorState.Subscriptions", LogEventLevel.Error)
-<<<<<<< HEAD
-                .MinimumLevel.Override("BlazorState.Pipeline.State.CloneStateBehavior", LogEventLevel.Error)
-=======
                 .MinimumLevel.Override("Hangfire.BackgroundJobServer", LogEventLevel.Error)
                 .MinimumLevel.Override("Hangfire.Server.BackgroundServerProcess", LogEventLevel.Error)
                 .MinimumLevel.Override("Hangfire.Server.ServerHeartbeatProcess", LogEventLevel.Error)
                 .MinimumLevel.Override("Hangfire.Processing.BackgroundExecution", LogEventLevel.Error)
                 .MinimumLevel.Override("BlazorState.Pipeline.State.CloneStateBehavior",LogEventLevel.Error)
->>>>>>> df25c11c
                 .MinimumLevel.Override("BlazorState.Pipeline.RenderSubscriptions.RenderSubscriptionsPostProcessor", LogEventLevel.Error)
           .Enrich.FromLogContext()
           .Enrich.WithClientIp()
