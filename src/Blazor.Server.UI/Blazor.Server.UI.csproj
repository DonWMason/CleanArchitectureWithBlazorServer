﻿<Project Sdk="Microsoft.NET.Sdk.Web">
    <PropertyGroup>
        <TargetFramework>net7.0</TargetFramework>
        <Nullable>enable</Nullable>
        <ImplicitUsings>enable</ImplicitUsings>
        <InvariantGlobalization>false</InvariantGlobalization>
        <DockerDefaultTargetOS>Linux</DockerDefaultTargetOS>
        <PreserveCompilationContext>true</PreserveCompilationContext>
        <AllowUnsafeBlocks>true</AllowUnsafeBlocks>
      <UserSecretsId>8118d19e-a6db-4446-bdb6-fa62b17f843d</UserSecretsId>
  </PropertyGroup>
  <ItemGroup>
        <PackageReference Include="Blazor-Analytics" Version="3.11.0" />
        <PackageReference Include="Blazor-ApexCharts" Version="0.9.20-beta" />
        <PackageReference Include="BlazorDownloadFile" Version="2.4.0.2" />
<<<<<<< HEAD
        <PackageReference Include="BlazorTime" Version="1.0.3" />
       <PackageReference Include="CodeBeam.MudBlazor.Extensions" Version="6.4.11" />
       <PackageReference Include="MudBlazor" Version="6.2.2" />
=======
       <PackageReference Include="CodeBeam.MudBlazor.Extensions" Version="6.4.12" />
       <PackageReference Include="MudBlazor" Version="6.2.3" />
>>>>>>> f65ffa41
       <PackageReference Include="SixLabors.ImageSharp" Version="3.0.1" />
        <PackageReference Include="Microsoft.EntityFrameworkCore.Tools" Version="7.0.5">
            <PrivateAssets>all</PrivateAssets>
            <IncludeAssets>runtime; build; native; contentfiles; analyzers; buildtransitive</IncludeAssets>
        </PackageReference>
        <PackageReference Include="Toolbelt.Blazor.HotKeys2" Version="1.0.0" />
    </ItemGroup>
    <ItemGroup>
        <ProjectReference Include="..\Application\Application.csproj" />
        <ProjectReference Include="..\Infrastructure\Infrastructure.csproj" />
        <ProjectReference Include="..\Migrators\Migrators.MSSQL\Migrators.MSSQL.csproj" />
        <ProjectReference Include="..\Migrators\Migrators.PostgreSQL\Migrators.PostgreSQL.csproj" />
        <ProjectReference Include="..\Migrators\Migrators.SqLite\Migrators.SqLite.csproj" />
    </ItemGroup>
    <ItemGroup>
        <EmbeddedResource Include="Resources\EmailTemplates\*" />
    </ItemGroup>
</Project><|MERGE_RESOLUTION|>--- conflicted
+++ resolved
@@ -13,14 +13,9 @@
         <PackageReference Include="Blazor-Analytics" Version="3.11.0" />
         <PackageReference Include="Blazor-ApexCharts" Version="0.9.20-beta" />
         <PackageReference Include="BlazorDownloadFile" Version="2.4.0.2" />
-<<<<<<< HEAD
         <PackageReference Include="BlazorTime" Version="1.0.3" />
-       <PackageReference Include="CodeBeam.MudBlazor.Extensions" Version="6.4.11" />
-       <PackageReference Include="MudBlazor" Version="6.2.2" />
-=======
        <PackageReference Include="CodeBeam.MudBlazor.Extensions" Version="6.4.12" />
        <PackageReference Include="MudBlazor" Version="6.2.3" />
->>>>>>> f65ffa41
        <PackageReference Include="SixLabors.ImageSharp" Version="3.0.1" />
         <PackageReference Include="Microsoft.EntityFrameworkCore.Tools" Version="7.0.5">
             <PrivateAssets>all</PrivateAssets>
