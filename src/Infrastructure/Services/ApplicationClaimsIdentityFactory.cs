--- conflicted
+++ resolved
@@ -30,23 +30,16 @@
                 new Claim(ApplicationClaimTypes.TenantName, user.TenantName)
             });
         }
-<<<<<<< HEAD
+        if (!string.IsNullOrEmpty(user.SuperiorId))
+        {
+            ((ClaimsIdentity)principal.Identity)?.AddClaims(new[] {
+                new Claim(ApplicationClaimTypes.SuperiorId, user.SuperiorId)
+            });
+        }
         if (!string.IsNullOrEmpty(user.DisplayName))
         {
             ((ClaimsIdentity)principal.Identity)?.AddClaims(new[] {
                 new Claim(ClaimTypes.GivenName, user.DisplayName)
-=======
-        if (!string.IsNullOrEmpty(user.SuperiorId))
-        {
-            ((ClaimsIdentity)principal.Identity)?.AddClaims(new[] {
-                new Claim(ApplicationClaimTypes.SuperiorId, user.SuperiorId)
->>>>>>> df25c11c
-            });
-        }
-        if (!string.IsNullOrEmpty(user.ProfilePictureDataUrl))
-        {
-            ((ClaimsIdentity)principal.Identity)?.AddClaims(new[] {
-                new Claim(ApplicationClaimTypes.ProfilePictureDataUrl, user.ProfilePictureDataUrl)
             });
         }
         if (!string.IsNullOrEmpty(user.ProfilePictureDataUrl))
