﻿<Project Sdk="Microsoft.NET.Sdk.Web">

    <PropertyGroup>
        <RootNamespace>CleanArchitecture.Blazor.Server.UI</RootNamespace>
        <AssemblyName>CleanArchitecture.Blazor.Server.UI</AssemblyName>
        <TargetFramework>net9.0</TargetFramework>
        <Nullable>enable</Nullable>
        <NoWarn>$(NoWarn);VSTHRD200</NoWarn>
        <ImplicitUsings>enable</ImplicitUsings>
        <InvariantGlobalization>false</InvariantGlobalization>
        <DockerDefaultTargetOS>Linux</DockerDefaultTargetOS>
        <PreserveCompilationContext>true</PreserveCompilationContext>
        <AllowUnsafeBlocks>true</AllowUnsafeBlocks>
        <UserSecretsId>8118d19e-a6db-4446-bdb6-fa62b17f843d</UserSecretsId>
        <LangVersion>default</LangVersion>
    </PropertyGroup>
    <ItemGroup>
        <PackageReference Include="Hangfire.AspNetCore" Version="1.8.15" />
        <PackageReference Include="Hangfire.InMemory" Version="1.0.0" />
        <PackageReference Include="BlazorDownloadFile" Version="2.4.0.2" />
        <PackageReference Include="SixLabors.ImageSharp" Version="3.1.5" />
        <PackageReference Include="Microsoft.AspNetCore.SignalR.Client" Version="9.0.0-rc.2.24474.3" />
        <PackageReference Include="ActualLab.Fusion.Ext.Services" Version="9.5.59" />
        <PackageReference Include="MudBlazor" Version="8.0.0-preview.4" />
        <PackageReference Include="Toolbelt.Blazor.HotKeys2" Version="5.1.0" />
        <PackageReference Include="Blazor-ApexCharts" Version="3.5.0" />
        <PackageReference Include="Microsoft.EntityFrameworkCore.Tools" Version="9.0.0-rc.2.24474.1">
            <PrivateAssets>all</PrivateAssets>
            <IncludeAssets>runtime; build; native; contentfiles; analyzers; buildtransitive</IncludeAssets>
        </PackageReference>
<<<<<<< HEAD
        <PackageReference Include="ActualLab.Fusion" Version="9.5.59" />
        <PackageReference Include="ActualLab.Fusion.Blazor" Version="9.5.59" />
        <PackageReference Include="ActualLab.Generators" Version="9.5.59" />
=======
     
          
>>>>>>> 55e39b7a
    </ItemGroup>
    <ItemGroup>
        <ProjectReference Include="..\Migrators\Migrators.MSSQL\Migrators.MSSQL.csproj" />
        <ProjectReference Include="..\Migrators\Migrators.PostgreSQL\Migrators.PostgreSQL.csproj" />
        <ProjectReference Include="..\Migrators\Migrators.SqLite\Migrators.SqLite.csproj" />
    </ItemGroup>
    <ItemGroup>
        <EmbeddedResource Include="Resources\EmailTemplates\_useractivation.cshtml">
            <CopyToOutputDirectory>Always</CopyToOutputDirectory>
        </EmbeddedResource>
        <EmbeddedResource Include="Resources\EmailTemplates\_recoverypassword.cshtml">
            <CopyToOutputDirectory>Always</CopyToOutputDirectory>
        </EmbeddedResource>
        <EmbeddedResource Include="Resources\EmailTemplates\_authenticatorcode.cshtml">
            <CopyToOutputDirectory>Always</CopyToOutputDirectory>
        </EmbeddedResource>
        <EmbeddedResource Include="Resources\EmailTemplates\_welcome.cshtml">
            <CopyToOutputDirectory>Always</CopyToOutputDirectory>
        </EmbeddedResource>
    </ItemGroup>
   


</Project><|MERGE_RESOLUTION|>--- conflicted
+++ resolved
@@ -28,14 +28,6 @@
             <PrivateAssets>all</PrivateAssets>
             <IncludeAssets>runtime; build; native; contentfiles; analyzers; buildtransitive</IncludeAssets>
         </PackageReference>
-<<<<<<< HEAD
-        <PackageReference Include="ActualLab.Fusion" Version="9.5.59" />
-        <PackageReference Include="ActualLab.Fusion.Blazor" Version="9.5.59" />
-        <PackageReference Include="ActualLab.Generators" Version="9.5.59" />
-=======
-     
-          
->>>>>>> 55e39b7a
     </ItemGroup>
     <ItemGroup>
         <ProjectReference Include="..\Migrators\Migrators.MSSQL\Migrators.MSSQL.csproj" />
