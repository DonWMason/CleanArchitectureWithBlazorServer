--- conflicted
+++ resolved
@@ -189,42 +189,27 @@
   <data name="Tenant Name" xml:space="preserve">
     <value>租户名称</value>
   </data>
-<<<<<<< HEAD
+  <data name="Provider" xml:space="preserve">
+    <value>来源</value>
+  </data>
+  <data name="Superior Name" xml:space="preserve">
+    <value>上级</value>
+  </data>
+  <data name="Select Superior" xml:space="preserve">
+    <value>选择上级</value>
+  </data>
   <data name="E-mail" xml:space="preserve">
     <value>电子邮件</value>
   </data>
-=======
-  <data name="Provider" xml:space="preserve">
-    <value>来源</value>
-  </data>
-  <data name="Superior Name" xml:space="preserve">
-    <value>上级</value>
-  </data>
-  <data name="Select Superior" xml:space="preserve">
-    <value>选择上级</value>
-  </data>
-  <data name="E-mail" xml:space="preserve">
-    <value>电子邮件</value>
-  </data>
   <data name="Password" xml:space="preserve">
     <value>登录密码</value>
   </data>
->>>>>>> df25c11c
   <data name="Status" xml:space="preserve">
     <value>状态</value>
   </data>
   <data name="Confirm Password" xml:space="preserve">
     <value>确认密码</value>
   </data>
-<<<<<<< HEAD
-  <data name="Password" xml:space="preserve">
-    <value>登录密码</value>
-  </data>
-  <data name="Provider" xml:space="preserve">
-    <value>来源</value>
-  </data>
-=======
->>>>>>> df25c11c
   <data name="Display Name" xml:space="preserve">
     <value>显示名称</value>
   </data>
