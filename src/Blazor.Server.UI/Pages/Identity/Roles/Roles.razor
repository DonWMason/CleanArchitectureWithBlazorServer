--- conflicted
+++ resolved
@@ -20,11 +20,7 @@
         <MudTable Items="@RoleList"
                   FixedHeader="true"
                   FixedFooter="true"
-<<<<<<< HEAD
-                  Height="calc(100vh - 2655px)"
-=======
                   Height="calc(100vh - 265px)"
->>>>>>> b56a50fd
                   Hover="true"
                   MultiSelection="true"
                   SelectedItems="@SelectItems"
