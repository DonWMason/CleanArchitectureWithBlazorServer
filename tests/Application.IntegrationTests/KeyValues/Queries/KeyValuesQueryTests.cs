// Licensed to the .NET Foundation under one or more agreements.
// The .NET Foundation licenses this file to you under the MIT license.

using CleanArchitecture.Blazor.Application.Features.KeyValues.Queries.ByName;
using CleanArchitecture.Blazor.Domain;
using FluentAssertions;
using NUnit.Framework;

namespace CleanArchitecture.Application.IntegrationTests.KeyValues.Queries
{
    using static Testing;
    public class KeyValuesQueryTests : TestBase
    {
        [Test]
        public void ShouldNotNullKeyValuesQueryByName()
        {
<<<<<<< HEAD
            var query = new KeyValuesQueryByName( Blazor.Domain.Picklist.Brand);
=======
            var query = new KeyValuesQueryByName(Picklist.Brand);
>>>>>>> df25c11c
            var result = SendAsync(query);
            FluentActions.Invoking(() =>
                SendAsync(query)).Should().NotBeNull();
        }
    }
}<|MERGE_RESOLUTION|>--- conflicted
+++ resolved
@@ -14,11 +14,7 @@
         [Test]
         public void ShouldNotNullKeyValuesQueryByName()
         {
-<<<<<<< HEAD
-            var query = new KeyValuesQueryByName( Blazor.Domain.Picklist.Brand);
-=======
             var query = new KeyValuesQueryByName(Picklist.Brand);
->>>>>>> df25c11c
             var result = SendAsync(query);
             FluentActions.Invoking(() =>
                 SendAsync(query)).Should().NotBeNull();
