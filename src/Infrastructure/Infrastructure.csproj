--- conflicted
+++ resolved
@@ -8,25 +8,14 @@
   </PropertyGroup>
   <ItemGroup>
     <PackageReference Include="ClosedXML" Version="0.100.3" />
-<<<<<<< HEAD
-
-    <PackageReference Include="FluentEmail.Core" Version="3.0.2" />
-    <PackageReference Include="FluentEmail.Razor" Version="3.0.2" />
-    <PackageReference Include="FluentEmail.Smtp" Version="3.0.2" />
-=======
     <PackageReference Include="FluentEmail.Core" Version="3.0.2" />
     <PackageReference Include="FluentEmail.Razor" Version="3.0.2" />
     <PackageReference Include="FluentEmail.Smtp" Version="3.0.2" />
     <PackageReference Include="Hangfire.AspNetCore" Version="1.8.0-rc2" />
->>>>>>> df25c11c
     <PackageReference Include="MailKit" Version="3.4.3" />
     <PackageReference Include="Microsoft.AspNetCore.SignalR.Client" Version="7.0.2" />
     <PackageReference Include="Microsoft.AspNetCore.Authentication.Google" Version="7.0.2" />
     <PackageReference Include="Microsoft.AspNetCore.Authentication.MicrosoftAccount" Version="7.0.2" />
-<<<<<<< HEAD
-
-=======
->>>>>>> df25c11c
     <PackageReference Include="Microsoft.AspNetCore.Diagnostics.EntityFrameworkCore" Version="7.0.2" />
     <PackageReference Include="Microsoft.EntityFrameworkCore.Design" Version="7.0.2">
       <PrivateAssets>all</PrivateAssets>
@@ -45,21 +34,14 @@
     <PackageReference Include="Duende.IdentityServer.EntityFramework" Version="6.2.2" />
     <PackageReference Include="Duende.IdentityServer.EntityFramework.Storage" Version="6.2.2" />
     <PackageReference Include="Duende.IdentityServer.Storage" Version="6.2.2" />
-<<<<<<< HEAD
-=======
     <PackageReference Include="Polly" Version="7.2.3" />
     <PackageReference Include="Serilog.Sinks.MSSqlServer" Version="6.2.0" />
->>>>>>> df25c11c
     <PackageReference Include="QuestPDF" Version="2022.12.1" />
     <PackageReference Include="Serilog.AspNetCore" Version="6.1.0" />
     <PackageReference Include="Serilog.Enrichers.ClientInfo" Version="1.2.0" />
     <PackageReference Include="Serilog.Sinks.Console" Version="4.1.0" />
-<<<<<<< HEAD
-    <PackageReference Include="Serilog.Sinks.MSSqlServer" Version="6.2.0" />
-=======
     <PackageReference Include="Hangfire.InMemory" Version="0.3.5" />
   
->>>>>>> df25c11c
   </ItemGroup>
   <ItemGroup>
     <ProjectReference Include="..\Application\Application.csproj" />
